--- conflicted
+++ resolved
@@ -15,10 +15,6 @@
 /misc
 /mdx
 .mypy_cache
-<<<<<<< HEAD
-.DS_Store
-=======
 .DS_Store
 test2.mp3
-/models
->>>>>>> 7573fe1c
+/models